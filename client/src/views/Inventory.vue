<template>
  <div class="inventory-page bg-slate-900 min-h-screen flex flex-col font-mono text-sm">
    <!-- Header -->
    <AppHeader />

    <div class="flex-1 p-6 overflow-auto">
      <div class="max-w-7xl mx-auto">
        <!-- Stats Overview -->
        <div class="grid grid-cols-1 md:grid-cols-4 gap-4 mb-6">
          <div class="bg-slate-800 border-2 border-slate-700 rounded-lg p-4">
            <div class="text-slate-400 text-xs mb-1">Total Items</div>
            <div class="text-2xl font-bold text-white">{{ inventoryStore.totalItems }}</div>
          </div>
          <div class="bg-slate-800 border-2 border-slate-700 rounded-lg p-4">
            <div class="text-slate-400 text-xs mb-1">Unique Items</div>
            <div class="text-2xl font-bold text-emerald-400">{{ inventoryStore.uniqueItems }}</div>
          </div>
          <div class="bg-slate-800 border-2 border-slate-700 rounded-lg p-4">
            <div class="text-slate-400 text-xs mb-1">Recipes Learned</div>
            <div class="text-2xl font-bold text-blue-400">{{ recipesStore.allRecipes.length }}</div>
          </div>
          <div class="bg-slate-800 border-2 border-slate-700 rounded-lg p-4">
            <div class="text-slate-400 text-xs mb-1">Items Crafted</div>
            <div class="text-2xl font-bold text-purple-400">{{ craftedCount }}</div>
          </div>
        </div>

        <!-- Tabs -->
        <div class="flex gap-2 mb-6 border-b-2 border-slate-700">
          <button
            v-for="(tab, index) in tabs"
            :key="index"
            @click="activeTab = index"
            class="px-6 py-3 font-semibold transition-all duration-200"
            :class="activeTab === index 
              ? 'text-emerald-400 border-b-2 border-emerald-400 -mb-0.5' 
              : 'text-slate-400 hover:text-slate-300'"
          >
            {{ tab }}
          </button>
        </div>

        <!-- Catalog Tab -->
        <div v-if="activeTab === 0" class="space-y-6">
          <!-- Search -->
          <div class="bg-slate-800 border-2 border-slate-700 rounded-lg p-4">
            <input
              v-model="catalogSearch"
              type="text"
              placeholder="🔍 Search all items..."
              class="w-full px-4 py-2 bg-slate-700 border border-slate-600 rounded-lg text-white placeholder-slate-400 focus:outline-none focus:border-emerald-400 transition-colors"
            />
          </div>

          <!-- Catalog Grid -->
          <div class="grid grid-cols-1 md:grid-cols-2 lg:grid-cols-3 xl:grid-cols-4 gap-4">
            <div
              v-for="item in filteredCatalog"
              :key="item.id"
              class="bg-slate-800 border-2 rounded-lg p-5 transition-all duration-200"
              :class="hasItemInInventory(item.id) ? 'border-emerald-400' : 'border-slate-700 opacity-60'"
            >
              <!-- Item Header -->
              <div class="flex items-start justify-between mb-4">
                <div class="text-6xl">{{ item.icon }}</div>
                <div v-if="hasItemInInventory(item.id)" class="text-emerald-400 text-xl">✓</div>
                <div v-else class="text-slate-600 text-xl">○</div>
              </div>

              <!-- Item Info -->
              <div class="space-y-2">
                <div class="text-white font-semibold text-lg">{{ item.name }}</div>
                <div class="text-slate-400 text-xs leading-relaxed">{{ item.description }}</div>
                
                <!-- Owned Quantity -->
                <div v-if="hasItemInInventory(item.id)" class="pt-2">
                  <div class="text-emerald-400 font-bold text-lg">
                    Owned: {{ getItemQuantity(item.id) }}
                  </div>
                </div>
                <div v-else class="pt-2">
                  <div class="text-slate-500 text-sm">Not obtained yet</div>
                </div>

                <!-- Tags -->
                <div class="flex gap-2 flex-wrap pt-2">
                  <span 
                    class="px-2 py-1 rounded text-xs font-medium"
                    :class="getRarityClass(item.rarity)"
                  >
                    {{ item.rarity }}
                  </span>
                  <span class="px-2 py-1 rounded text-xs font-medium bg-slate-700 text-slate-300 border border-slate-600">
                    {{ item.category }}
                  </span>
                </div>
              </div>
            </div>
          </div>
        </div>

        <!-- Resources Tab -->
        <div v-if="activeTab === 1" class="space-y-6">
          <!-- Search and Filter -->
          <div class="bg-slate-800 border-2 border-slate-700 rounded-lg p-4">
            <div class="grid grid-cols-1 md:grid-cols-3 gap-4">
              <input
                v-model="resourceSearch"
                type="text"
                placeholder="🔍 Search resources..."
                class="px-4 py-2 bg-slate-700 border border-slate-600 rounded-lg text-white placeholder-slate-400 focus:outline-none focus:border-emerald-400 transition-colors"
              />
              <select
                v-model="resourceCategory"
                class="px-4 py-2 bg-slate-700 border border-slate-600 rounded-lg text-white focus:outline-none focus:border-emerald-400 transition-colors"
              >
                <option value="">All Categories</option>
                <option value="material">Materials</option>
                <option value="weapon">Weapons</option>
                <option value="tool">Tools</option>
                <option value="armor">Armor</option>
              </select>
              <select
                v-model="resourceSort"
                class="px-4 py-2 bg-slate-700 border border-slate-600 rounded-lg text-white focus:outline-none focus:border-emerald-400 transition-colors"
              >
                <option value="name">Sort by Name</option>
                <option value="quantity-desc">Quantity: High to Low</option>
                <option value="quantity-asc">Quantity: Low to High</option>
                <option value="rarity">Sort by Rarity</option>
              </select>
            </div>
          </div>

          <!-- Resources Grid -->
          <div v-if="filteredResources.length > 0" class="grid grid-cols-1 md:grid-cols-2 lg:grid-cols-3 xl:grid-cols-4 gap-4">
            <div
              v-for="resource in filteredResources"
              :key="resource.item.id"
              class="bg-slate-800 border-2 rounded-lg p-5 hover:border-emerald-400 transition-all duration-200 hover:scale-105"
              :class="getRarityBorderClass(resource.item.rarity)"
            >
              <!-- Item Header -->
              <div class="flex items-start justify-between mb-4">
                <div class="text-6xl">{{ resource.item.icon }}</div>
                <div class="text-right">
                  <div class="text-2xl font-bold text-emerald-400">{{ resource.quantity }}</div>
                  <div class="text-xs text-slate-400">qty</div>
                </div>
              </div>

              <!-- Item Info -->
              <div class="space-y-2">
                <div class="text-white font-semibold text-lg">{{ resource.item.name }}</div>
                <div class="text-slate-400 text-xs leading-relaxed">{{ resource.item.description }}</div>
                
                <!-- Tags -->
                <div class="flex gap-2 flex-wrap pt-2">
                  <span 
                    class="px-2 py-1 rounded text-xs font-medium"
                    :class="getRarityClass(resource.item.rarity)"
                  >
                    {{ resource.item.rarity }}
                  </span>
                  <span class="px-2 py-1 rounded text-xs font-medium bg-slate-700 text-slate-300 border border-slate-600">
                    {{ resource.item.category }}
                  </span>
                </div>
              </div>
            </div>
          </div>

          <!-- Empty State -->
          <div v-else class="bg-slate-800 border-2 border-slate-700 rounded-lg p-12 text-center">
            <div class="text-slate-400 text-lg mb-2">📦 No resources found</div>
            <div class="text-slate-500 text-sm">Try adjusting your search filters</div>
          </div>
        </div>

        <!-- Recipes Tab -->
        <div v-if="activeTab === 2" class="space-y-6">
          <!-- RecipeBook Component -->
          <div class="bg-slate-800 border-2 border-slate-700 rounded-lg overflow-hidden" style="min-height: 600px;">
            <RecipeBook @autofill="handleAutofillFromInventory" />
          </div>

          <!-- Old Recipe List (Hidden, keeping for reference) -->
          <div v-if="false && filteredRecipes.length > 0" class="space-y-2">
            <div
              v-for="recipe in filteredRecipes"
              :key="recipe.id"
              class="bg-slate-800 border border-slate-700 rounded hover:border-emerald-400 transition-all duration-200 overflow-hidden"
            >
              <!-- Recipe Header (Always Visible) -->
              <div 
                class="flex items-center gap-3 p-3 cursor-pointer"
                @click="toggleRecipeExpanded(recipe)"
              >
                <div class="text-2xl">{{ recipe.result.icon }}</div>
                <div class="flex-1 min-w-0">
                  <div class="text-white font-semibold text-sm truncate">{{ recipe.name }}</div>
                  <div class="text-slate-400 text-xs">{{ recipe.ingredients.length }} ingredients</div>
                </div>
                <button
                  v-if="canCraftRecipe(recipe)"
                  @click.stop="$router.push('/')"
                  class="px-3 py-1.5 rounded bg-emerald-600 hover:bg-emerald-700 text-white text-xs font-semibold transition-colors"
                >
                  ⚡
                </button>
                <!-- Expand/Collapse Icon -->
                <svg 
                  class="w-5 h-5 text-slate-400 transition-transform duration-200"
                  :class="{ 'rotate-180': expandedRecipe?.id === recipe.id }"
                  fill="none" 
                  stroke="currentColor" 
                  viewBox="0 0 24 24"
                >
                  <path stroke-linecap="round" stroke-linejoin="round" stroke-width="2" d="M19 9l-7 7-7-7" />
                </svg>
              </div>

              <!-- Recipe Details (Expandable) -->
              <div 
                v-if="expandedRecipe?.id === recipe.id"
                class="border-t border-slate-700 px-3 py-2 animate-slideDown"
              >
                <div class="flex gap-3">
                  <!-- Mini Grid Preview -->
                  <div class="flex-shrink-0">
                    <div class="text-slate-400 text-[10px] mb-1 font-medium">Pattern:</div>
                    <div class="grid grid-cols-3 gap-0.5" style="width: 60px;">
                      <div 
                        v-for="(cell, idx) in getRecipeGridFlat(recipe)" 
                        :key="idx"
                        class="aspect-square rounded border flex items-center justify-center text-xs"
                        :class="cell ? 'border-emerald-500/50 bg-slate-700' : 'border-slate-700 bg-slate-900'"
                      >
                        {{ cell ? cell.icon : '' }}
                      </div>
                    </div>
                  </div>

                  <!-- Ingredients List -->
                  <div class="flex-1 min-w-0">
                    <div class="text-slate-400 text-[10px] mb-1 font-medium">Required:</div>
                    <div class="space-y-0.5">
                      <div 
                        v-for="ingredient in recipe.ingredients" 
                        :key="ingredient.item.id"
                        class="flex items-center gap-1 bg-slate-700 rounded px-1.5 py-0.5"
                      >
                        <span class="text-xs">{{ ingredient.item.icon }}</span>
                        <span class="text-white flex-1 text-[10px] truncate">{{ ingredient.item.name }}</span>
                        <span 
                          class="font-medium text-[10px] whitespace-nowrap"
                          :class="hasEnoughItems(ingredient.item.id, ingredient.quantity) ? 'text-emerald-400' : 'text-red-400'"
                        >
                          {{ getItemQuantity(ingredient.item.id) }}/{{ ingredient.quantity }}
                        </span>
                      </div>
                    </div>
                  </div>
                </div>
              </div>
            </div>
          </div>

          <!-- Empty State -->
          <div v-else class="bg-slate-800 border-2 border-slate-700 rounded-lg p-12 text-center">
            <div class="text-slate-400 text-lg mb-2">📜 No recipes found</div>
            <div class="text-slate-500 text-sm">Try adjusting your search filters</div>
          </div>
        </div>
      </div>
    </div>
  </div>
</template>

<script setup lang="ts">
import { ref, computed } from 'vue';
import { useRouter } from 'vue-router';
import AppHeader from '@/components/AppHeader.vue';
import { useInventoryStore } from '@/stores/inventory';
import { useRecipesStore } from '@/stores/recipes';
<<<<<<< HEAD
import { useToastStore } from '@/stores/toast';
import WalletConnectButton from '@/components/WalletConnectButton.vue';
import RecipeBook from '@/components/RecipeBook.vue';
import type { Item, Recipe, BlockchainRecipe } from '@/types';
=======
import type { Item, Recipe } from '@/types';
>>>>>>> 2714778a

const router = useRouter();
const inventoryStore = useInventoryStore();
const recipesStore = useRecipesStore();
const toastStore = useToastStore();

// Tab management
const tabs = ['Catalog', 'Resources', 'Recipes'];
const activeTab = ref(0);

// Stats
const craftedCount = ref(0); // TODO: Track this in a store

// Handle autofill from Recipe Book
const handleAutofillFromInventory = (recipe: Recipe | BlockchainRecipe) => {
  if ('blockchainRecipeId' in recipe) {
    toastStore.showToast({
      type: 'info',
      message: `${recipe.name}: Navigate to Craft page to use this recipe`
    });
  } else {
    toastStore.showToast({
      type: 'info',
      message: `Navigate to Craft page to use recipe: ${recipe.name}`
    });
  }
  // Optionally navigate to craft page
  // router.push('/');
};

// Resources filters
const resourceSearch = ref('');
const resourceCategory = ref('');
const resourceSort = ref('name');

// Recipes filters
const recipeSearch = ref('');
const recipeCategory = ref('');
const expandedRecipe = ref<Recipe | null>(null);

// Catalog filter
const catalogSearch = ref('');

// Filtered resources
const filteredResources = computed(() => {
  let filtered = [...inventoryStore.items];

  // Search
  if (resourceSearch.value) {
    const query = resourceSearch.value.toLowerCase();
    filtered = filtered.filter(res =>
      res.item.name.toLowerCase().includes(query) ||
      res.item.description.toLowerCase().includes(query)
    );
  }

  // Category
  if (resourceCategory.value) {
    filtered = filtered.filter(res => res.item.category === resourceCategory.value);
  }

  // Sort
  switch (resourceSort.value) {
    case 'name':
      filtered.sort((a, b) => a.item.name.localeCompare(b.item.name));
      break;
    case 'quantity-desc':
      filtered.sort((a, b) => b.quantity - a.quantity);
      break;
    case 'quantity-asc':
      filtered.sort((a, b) => a.quantity - b.quantity);
      break;
    case 'rarity':
      const rarityOrder: { [key: string]: number } = { common: 1, uncommon: 2, rare: 3, epic: 4, legendary: 5 };
      filtered.sort((a, b) => (rarityOrder[b.item.rarity] || 0) - (rarityOrder[a.item.rarity] || 0));
      break;
  }

  return filtered;
});

// Filtered recipes
const filteredRecipes = computed(() => {
  let filtered = [...recipesStore.allRecipes];

  // Search
  if (recipeSearch.value) {
    const query = recipeSearch.value.toLowerCase();
    filtered = filtered.filter(recipe =>
      recipe.name.toLowerCase().includes(query) ||
      recipe.description.toLowerCase().includes(query)
    );
  }

  // Category
  if (recipeCategory.value) {
    filtered = filtered.filter(recipe => recipe.result.category === recipeCategory.value);
  }

  return filtered;
});

// Filtered catalog
const filteredCatalog = computed(() => {
  let filtered = [...inventoryStore.allItems];

  if (catalogSearch.value) {
    const query = catalogSearch.value.toLowerCase();
    filtered = filtered.filter(item =>
      item.name.toLowerCase().includes(query) ||
      item.description.toLowerCase().includes(query)
    );
  }

  return filtered;
});

// Helper methods
const getRarityBorderClass = (rarity: string) => {
  switch (rarity) {
    case 'common': return 'border-slate-700';
    case 'uncommon': return 'border-green-700';
    case 'rare': return 'border-blue-700';
    case 'epic': return 'border-purple-700';
    case 'legendary': return 'border-yellow-700';
    default: return 'border-slate-700';
  }
};

const getRarityClass = (rarity: string) => {
  switch (rarity) {
    case 'common': return 'bg-slate-700 text-slate-300 border border-slate-600';
    case 'uncommon': return 'bg-green-900/50 text-green-300 border border-green-700';
    case 'rare': return 'bg-blue-900/50 text-blue-300 border border-blue-700';
    case 'epic': return 'bg-purple-900/50 text-purple-300 border border-purple-700';
    case 'legendary': return 'bg-yellow-900/50 text-yellow-300 border border-yellow-700';
    default: return 'bg-slate-700 text-slate-300 border border-slate-600';
  }
};

const getRecipeGridFlat = (recipe: Recipe) => {
  const flat: (Item | null)[] = [];
  for (let i = 0; i < 3; i++) {
    for (let j = 0; j < 3; j++) {
      flat.push(recipe.grid[i][j]);
    }
  }
  return flat;
};

const canCraftRecipe = (recipe: Recipe) => {
  return recipe.ingredients.every(ingredient =>
    inventoryStore.hasItem(ingredient.item.id, ingredient.quantity)
  );
};

const hasEnoughItems = (itemId: string, quantity: number) => {
  return inventoryStore.hasItem(itemId, quantity);
};

const getItemQuantity = (itemId: string) => {
  return inventoryStore.getItemQuantity(itemId);
};

const hasItemInInventory = (itemId: string) => {
  return inventoryStore.hasItem(itemId, 1);
};

const toggleRecipeExpanded = (recipe: Recipe) => {
  if (expandedRecipe.value?.id === recipe.id) {
    expandedRecipe.value = null;
  } else {
    expandedRecipe.value = recipe;
  }
};
</script>

<style scoped>
/* Custom scrollbar */
::-webkit-scrollbar {
  width: 8px;
}

::-webkit-scrollbar-track {
  background: #1e293b;
}

::-webkit-scrollbar-thumb {
  background: #475569;
  border-radius: 4px;
}

::-webkit-scrollbar-thumb:hover {
  background: #64748b;
}

/* Slide down animation for recipe details */
@keyframes slideDown {
  from {
    opacity: 0;
    max-height: 0;
  }
  to {
    opacity: 1;
    max-height: 120px;
  }
}

.animate-slideDown {
  animation: slideDown 0.3s ease-out forwards;
}
</style>
<|MERGE_RESOLUTION|>--- conflicted
+++ resolved
@@ -236,7 +236,7 @@
                         class="aspect-square rounded border flex items-center justify-center text-xs"
                         :class="cell ? 'border-emerald-500/50 bg-slate-700' : 'border-slate-700 bg-slate-900'"
                       >
-                        {{ cell ? cell.icon : '' }}
+                        {{ cell ? cell?.icon : '' }}
                       </div>
                     </div>
                   </div>
@@ -279,20 +279,12 @@
 
 <script setup lang="ts">
 import { ref, computed } from 'vue';
-import { useRouter } from 'vue-router';
 import AppHeader from '@/components/AppHeader.vue';
 import { useInventoryStore } from '@/stores/inventory';
 import { useRecipesStore } from '@/stores/recipes';
-<<<<<<< HEAD
 import { useToastStore } from '@/stores/toast';
-import WalletConnectButton from '@/components/WalletConnectButton.vue';
 import RecipeBook from '@/components/RecipeBook.vue';
 import type { Item, Recipe, BlockchainRecipe } from '@/types';
-=======
-import type { Item, Recipe } from '@/types';
->>>>>>> 2714778a
-
-const router = useRouter();
 const inventoryStore = useInventoryStore();
 const recipesStore = useRecipesStore();
 const toastStore = useToastStore();
